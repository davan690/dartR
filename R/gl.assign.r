--- conflicted
+++ resolved
@@ -40,11 +40,7 @@
 #' @param t -- populations to retain for consideration; those for which the focal individual has less than or equal to t loci with private alleles [default 0]
 #' @return A genlight object containing the focal individual (assigned to population "unknown") and #' populations for which the focal individual is not distinctive (number of loci with private alleles less than or equal to thresold t.
 #' @importFrom stats dnorm qnorm
-<<<<<<< HEAD
-
-=======
 #' @export
->>>>>>> fb38783d
 #' @author Arthur Georges (glbugs@@aerg.canberra.edu.au)
 #' @examples
 #' x <- testset.gl
@@ -68,18 +64,10 @@
     cat("There are no further populations to compare for assignment.",levels(pop(x2))[1],"is the best assignment\n")
     stop("Terminating execution")
   }
-
-<<<<<<< HEAD
-  
   cat("\n\nCOMPUTING ASSIGNMENT BASED ON CONFIDENCE ENVELOPES\n\n")
 # Ordinate a reduced space of K = nPop(x2) dimensions
   pcoa <- gl.pcoa(x2, nfactors=nPop(x2),v=FALSE)
 
-=======
-  cat("\n\nCOMPUTING ASSIGNMENT BASED ON CONFIDENCE ENVELOPES\n\n")
-# Ordinate a reduced space of K = nPop(x2) dimensions
-  pcoa <- gl.pcoa(x2, nfactors=nPop(x2),v=FALSE)
->>>>>>> fb38783d
 #  gl.pcoa.plot(pcoa,x2, xaxis=3, yaxis=4, ellipse=TRUE)
   
 # Determine the number of dimensions for confidence envelope (the ordination and dimension reduction)
@@ -92,11 +80,6 @@
     sec.est <- nPop(x2)
   # From a hard set maximum
     third.est <- 8
-<<<<<<< HEAD
-
-
-=======
->>>>>>> fb38783d
     cat("  Number of populations, including the unknown:",sec.est,"\n")
     cat("  Number of dimensions with substantial eigenvalues:",first.est,"\n")
     cat("  Hard coded upper limit to dimensions:",third.est,"\n")
@@ -109,10 +92,6 @@
 
 # Plot the PCoA
     suppressMessages(print(gl.pcoa.plot(pcoa,x2, xaxis=1, yaxis=2, ellipse=TRUE, p=alpha)))
-<<<<<<< HEAD
-
-=======
->>>>>>> fb38783d
 # Add population names to the scores   
   c <- cbind(pcoa$scores,as.character(pop(x2)))
   colnames(c)[dim+1]<- "pop"
@@ -124,11 +103,6 @@
   
 
   cat("\nLikelihood Index for assignment of unknown",id,"to listed populations\n\n") 
-<<<<<<< HEAD
-
-=======
->>>>>>> fb38783d
-
 # For each population
   p <- as.factor(clouds[,"pop"])
   for (i in 1:length(levels(p))) {
@@ -171,16 +145,8 @@
   df <- df[rev(order(df$Index)),]
   print(df)
   best <- as.character(df$Population[df$Assign=="yes"][1])
-<<<<<<< HEAD
-
-=======
->>>>>>> fb38783d
   cat("  Index is a weighted log-likelihood\n")
   cat("  CE is the value of the Index on the boundary of the",alpha*100,"% confidence envelope\n")
   cat("  Best assignment is the population with the largest value of the Index, in this case",best,"\n")
   return(df)
-<<<<<<< HEAD
-}
-=======
-}
->>>>>>> fb38783d
+}