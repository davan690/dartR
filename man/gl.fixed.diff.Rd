--- conflicted
+++ resolved
@@ -34,13 +34,7 @@
 that SNP allele frequencies of 95,5 and 5,95 percent will be regarded as fixed.
 }
 \examples{
-<<<<<<< HEAD
-#only used the first 20 individuals due to runtime reasons 
-mat <- gl.fixed.diff(testset.gl[1:20,], t=0.05)
-mat
-=======
 mat <- gl.fixed.diff(testset.gl, tloc=0.05)
->>>>>>> bf85d363
 }
 \seealso{
 \code{\link{is.fixed}}
