% Generated by roxygen2: do not edit by hand
% Please edit documentation in R/is.fixed.r
\name{is.fixed}
\alias{is.fixed}
\title{Test to see if two populations are fixed at a given locus}
\usage{
is.fixed(s1, s2, t = 0)
}
\arguments{
\item{s1}{-- percentage SNP allele frequency for the first population [required]}

\item{s2}{-- percentage SNP allele frequency for the second population [required]}

\item{t}{-- threshold value for tolerance in when a difference is regarded as fixed [default 0]}
}
\value{
TRUE (fixed difference) or FALSE (alleles shared) or NA (one or both s1 or s2 missing)
}
\description{
This script compares two percent allele frequencies
and reports TRUE if they represent a fixed difference, FALSE otherwise.
}
\details{
A fixed difference at a locus occurs when two populations share no alleles, noting that SNPs are biallelic (ploidy=2).
Tollerance in the definition of a fixed difference is provided by the t parameter. For example, t=0.05 means
that SNP allele frequencies of 95,5 and 5,95 percent will be reported as fixed (TRUE).
}
\examples{
is.fixed(s1=100, s2=0, t=0)
is.fixed(96, 4, t=0.05)
<<<<<<< HEAD

=======
>>>>>>> bf85d363
}
\seealso{
\code{\link{gl.fixed.diff}}
}
\author{
Arthur Georges (glbugs@aerg.canberra.edu.au)
}<|MERGE_RESOLUTION|>--- conflicted
+++ resolved
@@ -28,10 +28,6 @@
 \examples{
 is.fixed(s1=100, s2=0, t=0)
 is.fixed(96, 4, t=0.05)
-<<<<<<< HEAD
-
-=======
->>>>>>> bf85d363
 }
 \seealso{
 \code{\link{gl.fixed.diff}}
